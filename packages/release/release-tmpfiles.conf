--- conflicted
+++ resolved
@@ -2,14 +2,10 @@
 C /etc/nsswitch.conf - - - -
 C /etc/wicked/ifconfig/eth0.xml - - - -
 d /var/log/kdump 0700 root root -
-<<<<<<< HEAD
 d /sys/fs/cgroup/cpuset/runtime.slice 0755 root root -
 d /sys/fs/cgroup/hugetlb/runtime.slice 0755 root root -
 d /sys/fs/cgroup/cpuset/system.slice 0755 root root -
 d /sys/fs/cgroup/hugetlb/system.slice 0755 root root -
 T /var/log/kdump - - - - security.selinux=system_u:object_r:secret_t:s0
-=======
-T /var/log/kdump - - - - security.selinux=system_u:object_r:secret_t:s0
 d /var/log/support 0755 root root -
-T /var/log/support - - - - security.selinux=system_u:object_r:secret_t:s0
->>>>>>> 541365ef
+T /var/log/support - - - - security.selinux=system_u:object_r:secret_t:s0