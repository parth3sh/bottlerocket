--- conflicted
+++ resolved
@@ -440,13 +440,9 @@
 install -p -m 0644 \
   %{S:100} %{S:101} %{S:102} %{S:103} %{S:105} \
   %{S:106} %{S:107} %{S:110} %{S:111} %{S:112} \
-<<<<<<< HEAD
   %{S:113} %{S:114} %{S:118} %{S:119} %{S:120} \
-=======
-  %{S:113} %{S:114} %{S:118} %{S:119} \
   %{buildroot}%{_cross_unitdir}
 
->>>>>>> 2a6c5e92
 %if %{_is_vendor_variant}
 sed -e 's|PREFIX|%{_cross_prefix}|g' %{S:115} > link-kernel-modules.service
 sed -e 's|PREFIX|%{_cross_prefix}|g' %{S:116} > load-kernel-modules.service
